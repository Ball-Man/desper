# desper
A Python3 game development toolkit, based on open source projects.

## Project status
<<<<<<< HEAD
*(updated 2022-09-24)*
The version you're seeing is an early alpha of the library. Docstrings are ready for documentation generation (sphinx)
but proper explanation on how to easily setup a project would be missing.

I am currently working on a refurbished version, that will be labeled 1.0.0. Using this version of the library on a real project. Progress can be monitored from [the 1.0.0 project page](https://github.com/Ball-Man/desper/projects/4). Development is being carried out on a [dedicated branch](https://github.com/Ball-Man/desper/tree/1.0.0-devel) that will be merged into master restoring a trunk based workflow.

The library in action:
* current project, closed source: [Lone Planet](https://fmistri.it/lone/index.html)
* android experiment, open source: [monospace](https://github.com/Ball-Man/monospace)
=======
1.0.0 version is slowly being implemented. This README will be updated as soon as the core is ready and tested.
>>>>>>> eb814555
<|MERGE_RESOLUTION|>--- conflicted
+++ resolved
@@ -1,17 +1,21 @@
 # desper
-A Python3 game development toolkit, based on open source projects.
+A Python3 game development toolkit for resource and logic management.
+Meant to be used coupled with open source projects.
 
 ## Project status
-<<<<<<< HEAD
-*(updated 2022-09-24)*
-The version you're seeing is an early alpha of the library. Docstrings are ready for documentation generation (sphinx)
-but proper explanation on how to easily setup a project would be missing.
+*(updated 2022-11-16)*
+The version you're seeing is a beta of desper's 1.0 core. While in principle
+all designed features are implemented (and the code is decently
+documented) some testing is still needed before declaring it stable.
+In particular, empirical testing, i.e. real case usage.
 
-I am currently working on a refurbished version, that will be labeled 1.0.0. Using this version of the library on a real project. Progress can be monitored from [the 1.0.0 project page](https://github.com/Ball-Man/desper/projects/4). Development is being carried out on a [dedicated branch](https://github.com/Ball-Man/desper/tree/1.0.0-devel) that will be merged into master restoring a trunk based workflow.
+Moreover, the main graphics module (a bridge module to the pyglet
+library) is still missing and will be implemented in the near future,
+probably on a separate repository.
 
-The library in action:
+A user manual is also in the making.
+
+Meanwhile, take a look at the library (alpha version) in action on
+existing problems:
 * current project, closed source: [Lone Planet](https://fmistri.it/lone/index.html)
-* android experiment, open source: [monospace](https://github.com/Ball-Man/monospace)
-=======
-1.0.0 version is slowly being implemented. This README will be updated as soon as the core is ready and tested.
->>>>>>> eb814555
+* android experiment, open source: [monospace](https://github.com/Ball-Man/monospace)