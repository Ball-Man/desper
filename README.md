![desper logo](https://github.com/Ball-Man/desper/blob/master/assets/desper-logo-raw.png?raw=true)
# desper
A Python3 game development toolkit for resource and logic management.
Meant to be used coupled with open source projects.

## Project status
*(updated 2022-11-16)*
The version you're seeing is a beta of desper's 1.0 core. While in principle
all designed features are implemented (and the code is decently
documented) some testing is still needed before declaring it stable.
In particular, empirical testing, i.e. real case usage.

<<<<<<< HEAD
Moreover, the main graphics module (a bridge module to the pyglet
library) is still missing and will be implemented in the near future,
probably on a separate repository.
=======
I am currently working on a refurbished version, that will be labeled 1.0.0. Using this version of the library on a real project. Progress can be monitored from [the 1.0.0 project page](https://github.com/users/Ball-Man/projects/1/views/1). Development is being carried out on a [dedicated branch](https://github.com/Ball-Man/desper/tree/1.0.0-devel) that will be merged into master restoring a trunk based workflow.
>>>>>>> 23bc9483

A user manual is also in the making.

Meanwhile, take a look at the library (alpha version) in action on
existing problems:
* current project, closed source: [Lone Planet](https://fmistri.it/lone/index.html)
* android experiment, open source: [monospace](https://github.com/Ball-Man/monospace)<|MERGE_RESOLUTION|>--- conflicted
+++ resolved
@@ -10,13 +10,9 @@
 documented) some testing is still needed before declaring it stable.
 In particular, empirical testing, i.e. real case usage.
 
-<<<<<<< HEAD
 Moreover, the main graphics module (a bridge module to the pyglet
 library) is still missing and will be implemented in the near future,
 probably on a separate repository.
-=======
-I am currently working on a refurbished version, that will be labeled 1.0.0. Using this version of the library on a real project. Progress can be monitored from [the 1.0.0 project page](https://github.com/users/Ball-Man/projects/1/views/1). Development is being carried out on a [dedicated branch](https://github.com/Ball-Man/desper/tree/1.0.0-devel) that will be merged into master restoring a trunk based workflow.
->>>>>>> 23bc9483
 
 A user manual is also in the making.
 
